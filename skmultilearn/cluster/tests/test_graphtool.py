import pytest
<<<<<<< HEAD
import sys

if sys.platform != 'win32':
    from skmultilearn.cluster import GraphToolCooccurenceClusterer
    from skmultilearn.cluster.base import LabelCooccurenceGraphBuilder
    from skmultilearn.cluster.graphtool import StochasticBlockModel
    from skmultilearn.tests.example import EXAMPLE_X, EXAMPLE_y

    import scipy.sparse as sparse
    import sys

    def get_graphtool_partitioners():
        for nested in [True, False]:
            for degree_correlation in [True, False]:
                for weight_model in [None, 'real-exponential', 'real-normal',
                                     'discrete-geometric', 'discrete-binomial',
                                     'discrete-poisson']:
                    sbm = StochasticBlockModel(nested, degree_correlation, False, weight_model)
                    bld = LabelCooccurenceGraphBuilder(weighted=weight_model is not None,
                                                       include_self_edges=False,
                                                       normalize_self_edges=False)
                    clf = GraphToolCooccurenceClusterer(graph_builder=bld, model=sbm)
                    yield clf

    @pytest.mark.skipif(sys.platform == 'win32', reason="does not run on windows")
    @pytest.mark.parametrize("nested,degree_correlation,allow_overlap,weight_model", [
        (True, True, True, None),
        (True, True, True, 'real-exponential'),
        (True, True, True, 'real-normal'),
        (True, True, True, 'discrete-geometric'),
        (True, True, True, 'discrete-binomial'),
        (True, True, True, 'discrete-poisson'),
        (True, True, False, None),
        (True, True, False, 'real-exponential'),
        (True, True, False, 'real-normal'),
        (True, True, False, 'discrete-geometric'),
        (True, True, False, 'discrete-binomial'),
        (True, True, False, 'discrete-poisson'),
        (True, False, False, None),
        (True, False, False, 'real-exponential'),
        (True, False, False, 'real-normal'),
        (True, False, False, 'discrete-geometric'),
        (True, False, False, 'discrete-binomial'),
        (True, False, False, 'discrete-poisson'),
        (False, False, False, None),
        (False, False, False, 'real-exponential'),
        (False, False, False, 'real-normal'),
        (False, False, False, 'discrete-geometric'),
        (False, False, False, 'discrete-binomial'),
        (False, False, False, 'discrete-poisson')
    ])
    def test_that_graph_tool_clusterer_works(nested, degree_correlation, allow_overlap, weight_model):
        sbm = StochasticBlockModel(nested, degree_correlation, allow_overlap, weight_model)
        bld = LabelCooccurenceGraphBuilder(weighted=True, include_self_edges=False, normalize_self_edges=False)
        clf = GraphToolCooccurenceClusterer(graph_builder=bld, model=sbm)
        X, y = sparse.csr_matrix(EXAMPLE_X), sparse.csr_matrix(EXAMPLE_y)
        division = clf.fit_predict(X, y)
        for label in range(y.shape[1]):
            assert any(label in partition for partition in division)
=======

from skmultilearn.cluster import GraphToolCooccurenceClusterer
from skmultilearn.cluster.base import LabelCooccurenceGraphBuilder
from skmultilearn.cluster.graphtool import StochasticBlockModel
from skmultilearn.tests.example import EXAMPLE_X, EXAMPLE_y

import scipy.sparse as sparse

def get_graphtool_partitioners():
    for nested in [True, False]:
        for degree_correlation in [True, False]:
            for weight_model in [None, 'real-exponential', 'real-normal',
                                 'discrete-geometric', 'discrete-binomial',
                                 'discrete-poisson']:
                sbm = StochasticBlockModel(nested, degree_correlation, False, weight_model)
                bld = LabelCooccurenceGraphBuilder(weighted=weight_model is not None,
                                                   include_self_edges=False,
                                                   normalize_self_edges=False)
                clf = GraphToolCooccurenceClusterer(graph_builder=bld, model=sbm)
                yield clf

@pytest.mark.parametrize("nested,degree_correlation,allow_overlap,weight_model", [
    (True, True, True, None),
    (True, True, True, 'real-exponential'),
    (True, True, True, 'real-normal'),
    (True, True, True, 'discrete-geometric'),
    (True, True, True, 'discrete-binomial'),
    (True, True, True, 'discrete-poisson'),
    (True, True, False, None),
    (True, True, False, 'real-exponential'),
    (True, True, False, 'real-normal'),
    (True, True, False, 'discrete-geometric'),
    (True, True, False, 'discrete-binomial'),
    (True, True, False, 'discrete-poisson'),
    (True, False, False, None),
    (True, False, False, 'real-exponential'),
    (True, False, False, 'real-normal'),
    (True, False, False, 'discrete-geometric'),
    (True, False, False, 'discrete-binomial'),
    (True, False, False, 'discrete-poisson'),
    (False, False, False, None),
    (False, False, False, 'real-exponential'),
    (False, False, False, 'real-normal'),
    (False, False, False, 'discrete-geometric'),
    (False, False, False, 'discrete-binomial'),
    (False, False, False, 'discrete-poisson')
])
def test_that_graph_tool_clusterer_works(nested, degree_correlation, allow_overlap, weight_model):
    sbm = StochasticBlockModel(nested, degree_correlation, allow_overlap, weight_model)
    bld = LabelCooccurenceGraphBuilder(weighted=True, include_self_edges=False, normalize_self_edges=False)
    clf = GraphToolCooccurenceClusterer(graph_builder=bld, model=sbm)
    X, y = sparse.csr_matrix(EXAMPLE_X), sparse.csr_matrix(EXAMPLE_y)
    division = clf.fit_predict(X, y)
    for label in range(y.shape[1]):
        assert any(label in partition for partition in division)
>>>>>>> 0a314b82
<|MERGE_RESOLUTION|>--- conflicted
+++ resolved
@@ -1,5 +1,4 @@
 import pytest
-<<<<<<< HEAD
 import sys
 
 if sys.platform != 'win32':
@@ -58,61 +57,4 @@
         X, y = sparse.csr_matrix(EXAMPLE_X), sparse.csr_matrix(EXAMPLE_y)
         division = clf.fit_predict(X, y)
         for label in range(y.shape[1]):
-            assert any(label in partition for partition in division)
-=======
-
-from skmultilearn.cluster import GraphToolCooccurenceClusterer
-from skmultilearn.cluster.base import LabelCooccurenceGraphBuilder
-from skmultilearn.cluster.graphtool import StochasticBlockModel
-from skmultilearn.tests.example import EXAMPLE_X, EXAMPLE_y
-
-import scipy.sparse as sparse
-
-def get_graphtool_partitioners():
-    for nested in [True, False]:
-        for degree_correlation in [True, False]:
-            for weight_model in [None, 'real-exponential', 'real-normal',
-                                 'discrete-geometric', 'discrete-binomial',
-                                 'discrete-poisson']:
-                sbm = StochasticBlockModel(nested, degree_correlation, False, weight_model)
-                bld = LabelCooccurenceGraphBuilder(weighted=weight_model is not None,
-                                                   include_self_edges=False,
-                                                   normalize_self_edges=False)
-                clf = GraphToolCooccurenceClusterer(graph_builder=bld, model=sbm)
-                yield clf
-
-@pytest.mark.parametrize("nested,degree_correlation,allow_overlap,weight_model", [
-    (True, True, True, None),
-    (True, True, True, 'real-exponential'),
-    (True, True, True, 'real-normal'),
-    (True, True, True, 'discrete-geometric'),
-    (True, True, True, 'discrete-binomial'),
-    (True, True, True, 'discrete-poisson'),
-    (True, True, False, None),
-    (True, True, False, 'real-exponential'),
-    (True, True, False, 'real-normal'),
-    (True, True, False, 'discrete-geometric'),
-    (True, True, False, 'discrete-binomial'),
-    (True, True, False, 'discrete-poisson'),
-    (True, False, False, None),
-    (True, False, False, 'real-exponential'),
-    (True, False, False, 'real-normal'),
-    (True, False, False, 'discrete-geometric'),
-    (True, False, False, 'discrete-binomial'),
-    (True, False, False, 'discrete-poisson'),
-    (False, False, False, None),
-    (False, False, False, 'real-exponential'),
-    (False, False, False, 'real-normal'),
-    (False, False, False, 'discrete-geometric'),
-    (False, False, False, 'discrete-binomial'),
-    (False, False, False, 'discrete-poisson')
-])
-def test_that_graph_tool_clusterer_works(nested, degree_correlation, allow_overlap, weight_model):
-    sbm = StochasticBlockModel(nested, degree_correlation, allow_overlap, weight_model)
-    bld = LabelCooccurenceGraphBuilder(weighted=True, include_self_edges=False, normalize_self_edges=False)
-    clf = GraphToolCooccurenceClusterer(graph_builder=bld, model=sbm)
-    X, y = sparse.csr_matrix(EXAMPLE_X), sparse.csr_matrix(EXAMPLE_y)
-    division = clf.fit_predict(X, y)
-    for label in range(y.shape[1]):
-        assert any(label in partition for partition in division)
->>>>>>> 0a314b82
+assert any(label in partition for partition in division)